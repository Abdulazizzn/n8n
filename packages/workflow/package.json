{
<<<<<<< HEAD
	"name": "n8n-workflow",
	"version": "1.56.0",
	"description": "Workflow base code of n8n",
	"main": "dist/index.js",
	"module": "src/index.ts",
	"types": "dist/index.d.ts",
	"exports": {
		".": {
			"require": "./dist/index.js",
			"import": "./src/index.ts",
			"types": "./dist/index.d.ts"
		},
		"./*": "./*"
	},
	"scripts": {
		"clean": "rimraf dist .turbo",
		"dev": "pnpm watch",
		"typecheck": "tsc --noEmit",
		"build": "tsc -p tsconfig.build.json",
		"format": "prettier --write . --ignore-path ../../.prettierignore",
		"lint": "eslint . --quiet",
		"lintfix": "eslint . --fix",
		"watch": "tsc -p tsconfig.build.json --watch",
		"test": "jest",
		"test:dev": "jest --watch"
	},
	"files": ["dist/**/*"],
	"devDependencies": {
		"@langchain/core": "^0.2.18",
		"@types/deep-equal": "^1.0.1",
		"@types/express": "catalog:",
		"@types/jmespath": "^0.15.0",
		"@types/lodash": "catalog:",
		"@types/luxon": "^3.2.0",
		"@types/md5": "^2.3.5",
		"@types/xml2js": "catalog:"
	},
	"dependencies": {
		"@n8n/tournament": "1.0.5",
		"@n8n_io/riot-tmpl": "4.0.0",
		"ast-types": "0.15.2",
		"axios": "catalog:",
		"callsites": "3.1.0",
		"deep-equal": "2.2.0",
		"esprima-next": "5.8.4",
		"form-data": "catalog:",
		"jmespath": "0.16.0",
		"js-base64": "3.7.2",
		"jssha": "3.3.1",
		"lodash": "catalog:",
		"luxon": "catalog:",
		"md5": "2.3.0",
		"recast": "0.21.5",
		"title-case": "3.0.3",
		"transliteration": "2.3.5",
		"xml2js": "catalog:",
		"zod": "catalog:"
	}
=======
  "name": "n8n-workflow",
  "version": "1.59.0",
  "description": "Workflow base code of n8n",
  "main": "dist/index.js",
  "module": "src/index.ts",
  "types": "dist/index.d.ts",
  "exports": {
    ".": {
      "require": "./dist/index.js",
      "import": "./src/index.ts",
      "types": "./dist/index.d.ts"
    },
    "./*": "./*"
  },
  "scripts": {
    "clean": "rimraf dist .turbo",
    "dev": "pnpm watch",
    "typecheck": "tsc --noEmit",
    "build": "tsc -p tsconfig.build.json",
    "format": "biome format --write .",
    "format:check": "biome ci .",
    "lint": "eslint . --quiet",
    "lintfix": "eslint . --fix",
    "watch": "tsc -p tsconfig.build.json --watch",
    "test": "jest",
    "test:dev": "jest --watch"
  },
  "files": [
    "dist/**/*"
  ],
  "devDependencies": {
    "@langchain/core": "catalog:",
    "@types/deep-equal": "^1.0.1",
    "@types/express": "catalog:",
    "@types/jmespath": "^0.15.0",
    "@types/lodash": "catalog:",
    "@types/luxon": "^3.2.0",
    "@types/md5": "^2.3.5",
    "@types/xml2js": "catalog:"
  },
  "dependencies": {
    "@n8n/tournament": "1.0.5",
    "@n8n_io/riot-tmpl": "4.0.0",
    "ast-types": "0.15.2",
    "axios": "catalog:",
    "callsites": "3.1.0",
    "deep-equal": "2.2.0",
    "esprima-next": "5.8.4",
    "form-data": "catalog:",
    "jmespath": "0.16.0",
    "js-base64": "3.7.2",
    "jssha": "3.3.1",
    "lodash": "catalog:",
    "luxon": "catalog:",
    "md5": "2.3.0",
    "recast": "0.21.5",
    "title-case": "3.0.3",
    "transliteration": "2.3.5",
    "xml2js": "catalog:"
  }
>>>>>>> 36c472ee
}<|MERGE_RESOLUTION|>--- conflicted
+++ resolved
@@ -1,64 +1,4 @@
 {
-<<<<<<< HEAD
-	"name": "n8n-workflow",
-	"version": "1.56.0",
-	"description": "Workflow base code of n8n",
-	"main": "dist/index.js",
-	"module": "src/index.ts",
-	"types": "dist/index.d.ts",
-	"exports": {
-		".": {
-			"require": "./dist/index.js",
-			"import": "./src/index.ts",
-			"types": "./dist/index.d.ts"
-		},
-		"./*": "./*"
-	},
-	"scripts": {
-		"clean": "rimraf dist .turbo",
-		"dev": "pnpm watch",
-		"typecheck": "tsc --noEmit",
-		"build": "tsc -p tsconfig.build.json",
-		"format": "prettier --write . --ignore-path ../../.prettierignore",
-		"lint": "eslint . --quiet",
-		"lintfix": "eslint . --fix",
-		"watch": "tsc -p tsconfig.build.json --watch",
-		"test": "jest",
-		"test:dev": "jest --watch"
-	},
-	"files": ["dist/**/*"],
-	"devDependencies": {
-		"@langchain/core": "^0.2.18",
-		"@types/deep-equal": "^1.0.1",
-		"@types/express": "catalog:",
-		"@types/jmespath": "^0.15.0",
-		"@types/lodash": "catalog:",
-		"@types/luxon": "^3.2.0",
-		"@types/md5": "^2.3.5",
-		"@types/xml2js": "catalog:"
-	},
-	"dependencies": {
-		"@n8n/tournament": "1.0.5",
-		"@n8n_io/riot-tmpl": "4.0.0",
-		"ast-types": "0.15.2",
-		"axios": "catalog:",
-		"callsites": "3.1.0",
-		"deep-equal": "2.2.0",
-		"esprima-next": "5.8.4",
-		"form-data": "catalog:",
-		"jmespath": "0.16.0",
-		"js-base64": "3.7.2",
-		"jssha": "3.3.1",
-		"lodash": "catalog:",
-		"luxon": "catalog:",
-		"md5": "2.3.0",
-		"recast": "0.21.5",
-		"title-case": "3.0.3",
-		"transliteration": "2.3.5",
-		"xml2js": "catalog:",
-		"zod": "catalog:"
-	}
-=======
   "name": "n8n-workflow",
   "version": "1.59.0",
   "description": "Workflow base code of n8n",
@@ -117,7 +57,7 @@
     "recast": "0.21.5",
     "title-case": "3.0.3",
     "transliteration": "2.3.5",
-    "xml2js": "catalog:"
+    "xml2js": "catalog:",
+    "zod": "catalog:"
   }
->>>>>>> 36c472ee
 }