<template>
	<ModalDrawer
		:name="VERSIONS_MODAL_KEY"
		direction="ltr"
		width="520px"
	>
		<template slot="header">
			<span :class="$style.title">
				{{ $locale.baseText('updatesPanel.weVeBeenBusy') }}
			</span>
		</template>
		<template slot="content">
			<section :class="$style['description']">
				<p v-if="currentVersion">
					{{ $locale.baseText(
						'updatesPanel.youReOnVersion',
						{ interpolate: { currentVersionName: currentVersion.name } }
					) }}
					<strong><TimeAgo :date="currentVersion.createdAt" /></strong>{{ $locale.baseText('updatesPanel.andIs') }} <strong>{{ $locale.baseText(
							'updatesPanel.version',
							{
								interpolate: {
									numberOfVersions: nextVersions.length,
									howManySuffix: nextVersions.length > 1 ? "s" : "",
								}
							}
					)}}</strong> {{ $locale.baseText('updatesPanel.behindTheLatest') }}
				</p>

				<n8n-link
					v-if="infoUrl"
					:to="infoUrl"
					:newWindow="true"
					:bold="true"
				>
<<<<<<< HEAD
					<font-awesome-icon icon="info-circle" :class="$style.infoIcon"></font-awesome-icon>
					<span>How to update your n8n version</span>
				</n8n-link>
=======
					<font-awesome-icon icon="info-circle"></font-awesome-icon>
					<span>
						{{ $locale.baseText('updatesPanel.howToUpdateYourN8nVersion') }}
					</span>
				</a>
>>>>>>> de971de2

			</section>
			<section :class="$style.versions">
				<div
					v-for="version in nextVersions"
					:key="version.name"
					:class="$style['versions-card']"
				>
					<VersionCard :version="version" />
				</div>
			</section>
		</template>
	</ModalDrawer>
</template>

<script lang="ts">
import Vue from 'vue';
import { mapGetters } from 'vuex';

import ModalDrawer from './ModalDrawer.vue';
import TimeAgo from './TimeAgo.vue';
import VersionCard from './VersionCard.vue';
import { VERSIONS_MODAL_KEY } from '../constants';

export default Vue.extend({
	name: 'UpdatesPanel',
	components: {
		ModalDrawer,
		VersionCard,
		TimeAgo,
	},
	computed: {
		...mapGetters('versions', ['nextVersions', 'currentVersion', 'infoUrl']),
	},
	data() {
		return {
			VERSIONS_MODAL_KEY,
		};
	},
});
</script>

<style module lang="scss">
.title {
	margin: 0;
	font-size: 24px;
	line-height: 24px;
	color: $--updates-panel-text-color;
	font-weight: 400;
}

.description {
	padding: 0px 30px;
	margin-block-start: 16px;
	margin-block-end: 30px;

	p {
		font-size: 16px;
		line-height: 22px;
		color: $--updates-panel-description-text-color;
		font-weight: 400;
		margin: 0 0 16px 0;
	}

	div {
		padding-top: 20px;
	}
}

.versions {
	background-color: $--updates-panel-dark-background-color;
	border-top: $--updates-panel-border;
	height: 100%;
	padding: 30px;
	overflow-y: scroll;
	padding-bottom: 220px;
}

.versions-card {
	margin-block-end: 15px;
}

.infoIcon {
	color: $--updates-panel-info-icon-color;
	margin-right: 5px;
}
</style><|MERGE_RESOLUTION|>--- conflicted
+++ resolved
@@ -33,17 +33,11 @@
 					:newWindow="true"
 					:bold="true"
 				>
-<<<<<<< HEAD
-					<font-awesome-icon icon="info-circle" :class="$style.infoIcon"></font-awesome-icon>
-					<span>How to update your n8n version</span>
-				</n8n-link>
-=======
 					<font-awesome-icon icon="info-circle"></font-awesome-icon>
 					<span>
 						{{ $locale.baseText('updatesPanel.howToUpdateYourN8nVersion') }}
 					</span>
-				</a>
->>>>>>> de971de2
+				</n8n-link>
 
 			</section>
 			<section :class="$style.versions">
