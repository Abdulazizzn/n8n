--- conflicted
+++ resolved
@@ -239,11 +239,7 @@
 				displayName: 'Profile Data',
 				name: 'profileData',
 				type: 'fixedCollection',
-<<<<<<< HEAD
-				default: '',
-=======
 				default: {},
->>>>>>> ff62470c
 				description: 'A dictionary containing the to be updated custom profile field data for the user.',
 				typeOptions: {
 					multipleValues: true,
