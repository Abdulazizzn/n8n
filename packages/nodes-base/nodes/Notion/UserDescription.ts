--- conflicted
+++ resolved
@@ -28,11 +28,6 @@
 		default: 'get',
 	},
 ];
-<<<<<<< HEAD
-
-export const userFields: INodeProperties[] = [
-=======
->>>>>>> 51e8f5ff
 
 export const userFields: INodeProperties[] = [
 	/* -------------------------------------------------------------------------- */
