/* eslint-disable no-prototype-builtins */
import { INode, IWorkflowCredentials } from 'n8n-workflow';
// eslint-disable-next-line import/no-cycle
import { Db } from '.';

// eslint-disable-next-line @typescript-eslint/naming-convention
export async function WorkflowCredentials(nodes: INode[]): Promise<IWorkflowCredentials> {
	// Go through all nodes to find which credentials are needed to execute the workflow
	const returnCredentials: IWorkflowCredentials = {};

<<<<<<< HEAD
	let node, type, nodeCredentials, foundCredentials;
=======
	let node;
	let type;
	let name;
	let foundCredentials;
	// eslint-disable-next-line no-restricted-syntax
>>>>>>> d17ab8e9
	for (node of nodes) {
		if (node.disabled === true || !node.credentials) {
			// eslint-disable-next-line no-continue
			continue;
		}

		// eslint-disable-next-line no-restricted-syntax
		for (type of Object.keys(node.credentials)) {
			if (!returnCredentials.hasOwnProperty(type)) {
				returnCredentials[type] = {};
			}
			nodeCredentials = node.credentials[type];

<<<<<<< HEAD
			if (nodeCredentials.id && !returnCredentials[type].hasOwnProperty(nodeCredentials.id)) {
				foundCredentials = await Db.collections.Credentials!.find({ id: nodeCredentials.id, type });
=======
			if (!returnCredentials[type].hasOwnProperty(name)) {
				// eslint-disable-next-line no-await-in-loop, @typescript-eslint/no-non-null-assertion
				foundCredentials = await Db.collections.Credentials!.find({ name, type });
>>>>>>> d17ab8e9
				if (!foundCredentials.length) {
					throw new Error(`Could not find credentials for type "${type}" with name "${nodeCredentials.name}".`);
				}
<<<<<<< HEAD
				returnCredentials[type][nodeCredentials.id] = foundCredentials[0];
=======
				// eslint-disable-next-line prefer-destructuring
				returnCredentials[type][name] = foundCredentials[0];
>>>>>>> d17ab8e9
			}
		}
	}

	return returnCredentials;
}<|MERGE_RESOLUTION|>--- conflicted
+++ resolved
@@ -8,15 +8,11 @@
 	// Go through all nodes to find which credentials are needed to execute the workflow
 	const returnCredentials: IWorkflowCredentials = {};
 
-<<<<<<< HEAD
-	let node, type, nodeCredentials, foundCredentials;
-=======
 	let node;
 	let type;
-	let name;
+	let nodeCredentials;
 	let foundCredentials;
 	// eslint-disable-next-line no-restricted-syntax
->>>>>>> d17ab8e9
 	for (node of nodes) {
 		if (node.disabled === true || !node.credentials) {
 			// eslint-disable-next-line no-continue
@@ -30,23 +26,16 @@
 			}
 			nodeCredentials = node.credentials[type];
 
-<<<<<<< HEAD
 			if (nodeCredentials.id && !returnCredentials[type].hasOwnProperty(nodeCredentials.id)) {
+				// eslint-disable-next-line no-await-in-loop, @typescript-eslint/no-non-null-assertion
 				foundCredentials = await Db.collections.Credentials!.find({ id: nodeCredentials.id, type });
-=======
-			if (!returnCredentials[type].hasOwnProperty(name)) {
-				// eslint-disable-next-line no-await-in-loop, @typescript-eslint/no-non-null-assertion
-				foundCredentials = await Db.collections.Credentials!.find({ name, type });
->>>>>>> d17ab8e9
 				if (!foundCredentials.length) {
-					throw new Error(`Could not find credentials for type "${type}" with name "${nodeCredentials.name}".`);
+					throw new Error(
+						`Could not find credentials for type "${type}" with name "${nodeCredentials.name}".`,
+					);
 				}
-<<<<<<< HEAD
-				returnCredentials[type][nodeCredentials.id] = foundCredentials[0];
-=======
 				// eslint-disable-next-line prefer-destructuring
-				returnCredentials[type][name] = foundCredentials[0];
->>>>>>> d17ab8e9
+				returnCredentials[type][nodeCredentials.id.toString()] = foundCredentials[0];
 			}
 		}
 	}
