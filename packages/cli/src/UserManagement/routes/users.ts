/* eslint-disable import/no-cycle */
/* eslint-disable @typescript-eslint/no-non-null-assertion */
import { Request, Response } from 'express';
import { getConnection, In } from 'typeorm';
import { LoggerProxy } from 'n8n-workflow';
import { genSaltSync, hashSync } from 'bcryptjs';
import validator from 'validator';

import { Db, GenericHelpers, ResponseHelper } from '../..';
import { N8nApp } from '../Interfaces';
import { AuthenticatedRequest, UserRequest } from '../../requests';
import { isEmailSetup, sanitizeUser } from '../UserManagementHelper';
import { User } from '../../databases/entities/User';
import { SharedWorkflow } from '../../databases/entities/SharedWorkflow';
import { SharedCredentials } from '../../databases/entities/SharedCredentials';
import { getInstance } from '../email/UserManagementMailer';
import { issueCookie } from '../auth/jwt';
import { getLogger } from '../../Logger';

LoggerProxy.init(getLogger());

export function usersNamespace(this: N8nApp): void {
	this.app.post(
		`/${this.restEndpoint}/users`,
		ResponseHelper.send(async (req: UserRequest.Invite) => {
			if (!isEmailSetup()) {
				LoggerProxy.error('Attempted to send invite email without emailing being set up');
				throw new ResponseHelper.ResponseError(
					'Email sending must be set up in order to invite other users',
					undefined,
					500,
				);
			}

			const invitations = req.body;

			if (!Array.isArray(invitations)) {
				throw new ResponseHelper.ResponseError('Invalid payload', undefined, 400);
			}

			const createUsers: { [key: string]: string | null } = {};
			// Validate payload
			invitations.forEach((invitation) => {
				if (!validator.isEmail(invitation.email)) {
					LoggerProxy.error('Invalid email in payload at POST /users');
					throw new ResponseHelper.ResponseError(
						`Invalid email address ${invitation.email}`,
						undefined,
						400,
					);
				}
				createUsers[invitation.email] = null;
			});

			const role = await Db.collections.Role!.findOne({ scope: 'global', name: 'member' });

			if (!role) {
				LoggerProxy.error('Failed to find global member role in DB at POST /users');
				throw new ResponseHelper.ResponseError(
					'Members role not found in database - inconsistent state',
					undefined,
					500,
				);
			}

			// remove/exclude existing users from creation
			const existingUsers = await Db.collections.User!.find({
				where: { email: In(Object.keys(createUsers)) },
			});
			existingUsers.forEach((user) => {
				if (user.password) {
					delete createUsers[user.email];
					return;
				}
				createUsers[user.email] = user.id;
			});

			LoggerProxy.debug('Creating user shells at POST /users', { createUsers });

			try {
				await getConnection().transaction(async (transactionManager) => {
					return Promise.all(
						Object.keys(createUsers)
							.filter((email) => createUsers[email] === null)
							.map(async (email) => {
								const newUser = Object.assign(new User(), {
									email,
									globalRole: role,
								});
								const savedUser = await transactionManager.save<User>(newUser);
								createUsers[savedUser.email] = savedUser.id;
								return savedUser;
							}),
					);
				});
			} catch (error) {
				LoggerProxy.error('Failed to create user shells at POST /users', { createUsers });
				throw new ResponseHelper.ResponseError(`An error occurred during user creation`);
			}

			LoggerProxy.debug('Created user shells successfully at POST /users', { createUsers });

			let domain = GenericHelpers.getBaseUrl();
			if (domain.endsWith('/')) {
				domain = domain.slice(0, domain.length - 1);
			}

			// send invite email to new or not yet setup users
			const mailer = getInstance();
			await Promise.all(
				Object.entries(createUsers)
					.filter(([email, id]) => id && email)
					.map(async ([email, id]) => {
						// eslint-disable-next-line @typescript-eslint/restrict-template-expressions
						const inviteAcceptUrl = `${domain}/signup/inviterId=${req.user.id}&inviteeId=${id}`;
						const result = await mailer.invite({
							email,
							inviteAcceptUrl,
							domain,
						});
						const resp: { id: string | null; email: string; error?: string } = {
							id,
							email,
						};
						if (!result.success) {
							LoggerProxy.debug('Failed to send email', { inviteAcceptUrl, domain, email, result });
							resp.error = `Email could not be sent`;
						}
						return resp;
					}),
			);

			const emails =
				Object.entries(createUsers).filter(([email, id]) => id && email).length > 1
					? 'emails'
					: 'email';

			LoggerProxy.debug(`Sent invite ${emails} successfully at POST /users`, { createUsers });
		}),
	);

	this.app.get(
		`/${this.restEndpoint}/resolve-signup-token`,
		ResponseHelper.send(async (req: Request) => {
			const inviterId = req.query.inviterId as string;
			const inviteeId = req.query.inviteeId as string;

			if (!inviterId || !inviteeId) {
				LoggerProxy.error('Missing user IDs at GET /resolve-signup-token', {
					inviterId,
					inviteeId,
				});
				throw new ResponseHelper.ResponseError('Invalid payload', undefined, 400);
			}

			const users = await Db.collections.User!.find({ where: { id: In([inviterId, inviteeId]) } });

			if (users.length !== 2) {
<<<<<<< HEAD
				LoggerProxy.error('Invalid user IDs at GET /resolve-signup-token', {
					inviterId,
					inviteeId,
				});
				throw new ResponseHelper.ResponseError('Invalid invite URL', undefined, 500);
=======
				LoggerProxy.error('Invalid invite URL - did not find users', { inviterId, inviteeId });
				throw new ResponseHelper.ResponseError('Invalid invite URL', undefined, 400);
>>>>>>> b798966c
			}

			const inviter = users.find((user) => user.id === inviterId);

			if (!inviter || !inviter.email || !inviter.firstName) {
<<<<<<< HEAD
				LoggerProxy.error(
					'Missing inviter or inviter email or inviter firstName at GET /resolve-signup-token',
					{
						inviter,
					},
				);
				throw new ResponseHelper.ResponseError('Invalid request', undefined, 500);
=======
				LoggerProxy.error('Invalid invite URL - inviter does not have email set', {
					inviterId,
					inviteeId,
				});
				throw new ResponseHelper.ResponseError('Invalid request', undefined, 400);
>>>>>>> b798966c
			}
			const { firstName, lastName } = inviter;

			return { inviter: { firstName, lastName } };
		}),
	);

	this.app.post(
		`/${this.restEndpoint}/user`,
		ResponseHelper.send(async (req: AuthenticatedRequest, res: Response) => {
			if (req.user) {
				throw new ResponseHelper.ResponseError(
					'Please logout before accepting another invite.',
					undefined,
					500,
				);
			}

			const { inviterId, inviteeId, firstName, lastName, password } = req.body as {
				inviterId: string;
				inviteeId: string;
				firstName: string;
				lastName: string;
				password: string;
			};

			if (!inviterId || !inviteeId || !firstName || !lastName || !password) {
<<<<<<< HEAD
				LoggerProxy.error('Invalid payload at POST /users/:id', { payload: req.body });
				throw new ResponseHelper.ResponseError('Invalid payload', undefined, 500);
=======
				throw new ResponseHelper.ResponseError('Invalid payload', undefined, 400);
>>>>>>> b798966c
			}

			const users = await Db.collections.User!.find({
				where: { id: In([inviterId, inviteeId]) },
			});

			if (users.length !== 2) {
<<<<<<< HEAD
				LoggerProxy.error('Invalid user IDs at POST /users/:id', {
					inviterId,
					inviteeId,
				});
				throw new ResponseHelper.ResponseError('Invalid invite URL', undefined, 500);
=======
				throw new ResponseHelper.ResponseError('Invalid invite URL', undefined, 400);
>>>>>>> b798966c
			}

			const invitee = users.find((user) => user.id === inviteeId);

			if (!invitee || invitee.password) {
				LoggerProxy.error('Attempted to accept already accepted invite at POST /users/:id', {
					inviteeId,
				});
				throw new ResponseHelper.ResponseError(
					'This invite has been accepted already',
					undefined,
					400,
				);
			}

			invitee.firstName = firstName;
			invitee.lastName = lastName;
			invitee.password = hashSync(password, genSaltSync(10));

			const updatedUser = await Db.collections.User!.save(invitee);

			await issueCookie(res, updatedUser);

			return sanitizeUser(updatedUser);
		}),
	);

	this.app.get(
		`/${this.restEndpoint}/users`,
		ResponseHelper.send(async () => {
			const users = await Db.collections.User!.find({ relations: ['globalRole'] });

			return users.map((user) => sanitizeUser(user));
		}),
	);

	this.app.delete(
		`/${this.restEndpoint}/users/:id`,
		ResponseHelper.send(async (req: UserRequest.Delete) => {
			if (req.user.id === req.params.id) {
				LoggerProxy.error('Attempted to delete self', { userId: req.user.id });
				throw new ResponseHelper.ResponseError('You cannot delete your own user', undefined, 400);
			}

			const { transferId } = req.query;

			const searchIds = [req.params.id];
			if (transferId) {
				if (transferId === req.params.id) {
					throw new ResponseHelper.ResponseError(
						'Removed user and transferred user cannot be the same',
						undefined,
						400,
					);
				}
				searchIds.push(transferId);
			}

			const users = await Db.collections.User!.find({ where: { id: In(searchIds) } });
			if ((transferId && users.length !== 2) || users.length === 0) {
				throw new ResponseHelper.ResponseError('Could not find user', undefined, 404);
			}

			const deleteUser = users.find((user) => user.id === req.params.id) as User;

			if (transferId) {
				const transferUser = users.find((user) => user.id === transferId) as User;
				await getConnection().transaction(async (transactionManager) => {
					await transactionManager.update(
						SharedWorkflow,
						{ user: deleteUser },
						{ user: transferUser },
					);
					await transactionManager.update(
						SharedCredentials,
						{ user: deleteUser },
						{ user: transferUser },
					);
					await transactionManager.delete(User, { id: deleteUser.id });
				});
			} else {
				const [ownedWorkflows, ownedCredentials] = await Promise.all([
					Db.collections.SharedWorkflow!.find({
						relations: ['workflow'],
						where: { user: deleteUser },
					}),
					Db.collections.SharedCredentials!.find({
						relations: ['credentials'],
						where: { user: deleteUser },
					}),
				]);
				await getConnection().transaction(async (transactionManager) => {
					await transactionManager.remove(ownedWorkflows.map(({ workflow }) => workflow));
					await transactionManager.remove(ownedCredentials.map(({ credentials }) => credentials));
					await transactionManager.delete(User, { id: deleteUser.id });
				});
			}
			return { success: true };
		}),
	);

	this.app.post(
		`/${this.restEndpoint}/users/:id/reinvite`,
		ResponseHelper.send(async (req: UserRequest.Reinvite) => {
			if (!isEmailSetup()) {
				LoggerProxy.error(
					'Attempted to send reinvite user without email sending being set up at /users/:id/reinvite',
				);
				throw new ResponseHelper.ResponseError(
					'Email sending must be set up in order to invite other users',
					undefined,
					500,
				);
			}

			const user = await Db.collections.User!.findOne({ id: req.params.id });

			if (!user) {
				LoggerProxy.error(
					'Attempted to send reinvite user without email sending being set up at /users/:id/reinvite',
				);
				throw new ResponseHelper.ResponseError('User not found', undefined, 404);
			}

			if (user.password) {
				LoggerProxy.error(
					'Attempted to accept already accepted invite at POST /users/:id/reinvite',
					{
						userId: user.id,
					},
				);
				throw new ResponseHelper.ResponseError(
					'User has already accepted the invite',
					undefined,
					400,
				);
			}

			let domain = GenericHelpers.getBaseUrl();
			if (domain.endsWith('/')) {
				domain = domain.slice(0, domain.length - 1);
			}

			const inviteAcceptUrl = `${domain}/signup/inviterId=${req.user.id}&inviteeId=${user.id}`;

			const mailer = getInstance();
			const result = await mailer.invite({
				email: user.email,
				inviteAcceptUrl,
				domain,
			});

			if (!result.success) {
				LoggerProxy.debug('Failed to send email', {
					inviteAcceptUrl,
					email: user.email,
					domain,
					result,
				});
				throw new ResponseHelper.ResponseError(
					`Failed to send email to ${user.email}`,
					undefined,
					500,
				);
			}
			return { success: true };
		}),
	);
}<|MERGE_RESOLUTION|>--- conflicted
+++ resolved
@@ -1,3 +1,4 @@
+/* eslint-disable @typescript-eslint/no-unsafe-call */
 /* eslint-disable import/no-cycle */
 /* eslint-disable @typescript-eslint/no-non-null-assertion */
 import { Request, Response } from 'express';
@@ -156,22 +157,16 @@
 			const users = await Db.collections.User!.find({ where: { id: In([inviterId, inviteeId]) } });
 
 			if (users.length !== 2) {
-<<<<<<< HEAD
 				LoggerProxy.error('Invalid user IDs at GET /resolve-signup-token', {
 					inviterId,
 					inviteeId,
 				});
 				throw new ResponseHelper.ResponseError('Invalid invite URL', undefined, 500);
-=======
-				LoggerProxy.error('Invalid invite URL - did not find users', { inviterId, inviteeId });
-				throw new ResponseHelper.ResponseError('Invalid invite URL', undefined, 400);
->>>>>>> b798966c
 			}
 
 			const inviter = users.find((user) => user.id === inviterId);
 
 			if (!inviter || !inviter.email || !inviter.firstName) {
-<<<<<<< HEAD
 				LoggerProxy.error(
 					'Missing inviter or inviter email or inviter firstName at GET /resolve-signup-token',
 					{
@@ -179,13 +174,6 @@
 					},
 				);
 				throw new ResponseHelper.ResponseError('Invalid request', undefined, 500);
-=======
-				LoggerProxy.error('Invalid invite URL - inviter does not have email set', {
-					inviterId,
-					inviteeId,
-				});
-				throw new ResponseHelper.ResponseError('Invalid request', undefined, 400);
->>>>>>> b798966c
 			}
 			const { firstName, lastName } = inviter;
 
@@ -213,12 +201,8 @@
 			};
 
 			if (!inviterId || !inviteeId || !firstName || !lastName || !password) {
-<<<<<<< HEAD
 				LoggerProxy.error('Invalid payload at POST /users/:id', { payload: req.body });
 				throw new ResponseHelper.ResponseError('Invalid payload', undefined, 500);
-=======
-				throw new ResponseHelper.ResponseError('Invalid payload', undefined, 400);
->>>>>>> b798966c
 			}
 
 			const users = await Db.collections.User!.find({
@@ -226,15 +210,11 @@
 			});
 
 			if (users.length !== 2) {
-<<<<<<< HEAD
 				LoggerProxy.error('Invalid user IDs at POST /users/:id', {
 					inviterId,
 					inviteeId,
 				});
 				throw new ResponseHelper.ResponseError('Invalid invite URL', undefined, 500);
-=======
-				throw new ResponseHelper.ResponseError('Invalid invite URL', undefined, 400);
->>>>>>> b798966c
 			}
 
 			const invitee = users.find((user) => user.id === inviteeId);
