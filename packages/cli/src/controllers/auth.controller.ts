import validator from 'validator';

import { AuthService } from '@/auth/auth.service';
import { Get, Post, RestController } from '@/decorators';
import { RESPONSE_ERROR_MESSAGES } from '@/constants';
import { Request, Response } from 'express';
import type { User } from '@db/entities/User';
import { AuthenticatedRequest, LoginRequest, UserRequest } from '@/requests';
import type { PublicUser } from '@/Interfaces';
import { handleEmailLogin, handleLdapLogin } from '@/auth';
import { PostHogClient } from '@/posthog';
import {
	getCurrentAuthenticationMethod,
	isLdapCurrentAuthenticationMethod,
	isSamlCurrentAuthenticationMethod,
} from '@/sso/ssoHelpers';
import { InternalHooks } from '../InternalHooks';
import { License } from '@/License';
import { UserService } from '@/services/user.service';
import { MfaService } from '@/Mfa/mfa.service';
import { Logger } from '@/Logger';
import { AuthError } from '@/errors/response-errors/auth.error';
import { BadRequestError } from '@/errors/response-errors/bad-request.error';
import { ForbiddenError } from '@/errors/response-errors/forbidden.error';
import { ApplicationError } from 'n8n-workflow';
import { UserRepository } from '@/databases/repositories/user.repository';

@RestController()
export class AuthController {
	constructor(
		private readonly logger: Logger,
		private readonly internalHooks: InternalHooks,
		private readonly authService: AuthService,
		private readonly mfaService: MfaService,
		private readonly userService: UserService,
		private readonly license: License,
		private readonly userRepository: UserRepository,
		private readonly postHog?: PostHogClient,
	) {}

	/** Log in a user */
	@Post('/login', { skipAuth: true, rateLimit: {} })
	async login(req: LoginRequest, res: Response): Promise<PublicUser | undefined> {
		const { email, password, mfaToken, mfaRecoveryCode } = req.body;
		if (!email) throw new ApplicationError('Email is required to log in');
		if (!password) throw new ApplicationError('Password is required to log in');

		let user: User | undefined;

		let usedAuthenticationMethod = getCurrentAuthenticationMethod();
		if (isSamlCurrentAuthenticationMethod()) {
			// attempt to fetch user data with the credentials, but don't log in yet
			const preliminaryUser = await handleEmailLogin(email, password);
			// if the user is an owner, continue with the login
			if (
				preliminaryUser?.role === 'global:owner' ||
				preliminaryUser?.settings?.allowSSOManualLogin
			) {
				user = preliminaryUser;
				usedAuthenticationMethod = 'email';
			} else {
				throw new AuthError('SSO is enabled, please log in with SSO');
			}
		} else if (isLdapCurrentAuthenticationMethod()) {
			const preliminaryUser = await handleEmailLogin(email, password);
			if (preliminaryUser?.role === 'global:owner') {
				user = preliminaryUser;
				usedAuthenticationMethod = 'email';
			} else {
				user = await handleLdapLogin(email, password);
			}
		} else {
			user = await handleEmailLogin(email, password);
		}

		if (user) {
			if (user.mfaEnabled) {
				if (!mfaToken && !mfaRecoveryCode) {
					throw new AuthError('MFA Error', 998);
				}

<<<<<<< HEAD
				const isMFATokenValid = await this.mfaService.validateMfa(user, mfaToken, mfaRecoveryCode);
=======
				const isMFATokenValid = await this.mfaService.validateMfa(
					user.id,
					mfaToken,
					mfaRecoveryCode,
				);
>>>>>>> 53228029
				if (!isMFATokenValid) {
					throw new AuthError('Invalid mfa token or recovery code');
				}
			}

			this.authService.issueCookie(res, user, req.browserId);
			void this.internalHooks.onUserLoginSuccess({
				user,
				authenticationMethod: usedAuthenticationMethod,
			});

			return await this.userService.toPublic(user, { posthog: this.postHog, withScopes: true });
		}
		void this.internalHooks.onUserLoginFailed({
			user: email,
			authenticationMethod: usedAuthenticationMethod,
			reason: 'wrong credentials',
		});
		throw new AuthError('Wrong username or password. Do you have caps lock on?');
	}

	/** Check if the user is already logged in */
	@Get('/login')
	async currentUser(req: AuthenticatedRequest): Promise<PublicUser> {
		return await this.userService.toPublic(req.user, {
			posthog: this.postHog,
			withScopes: true,
		});
	}

	/** Validate invite token to enable invitee to set up their account */
	@Get('/resolve-signup-token', { skipAuth: true })
	async resolveSignupToken(req: UserRequest.ResolveSignUp) {
		const { inviterId, inviteeId } = req.query;
		const isWithinUsersLimit = this.license.isWithinUsersLimit();

		if (!isWithinUsersLimit) {
			this.logger.debug('Request to resolve signup token failed because of users quota reached', {
				inviterId,
				inviteeId,
			});
			throw new ForbiddenError(RESPONSE_ERROR_MESSAGES.USERS_QUOTA_REACHED);
		}

		if (!inviterId || !inviteeId) {
			this.logger.debug(
				'Request to resolve signup token failed because of missing user IDs in query string',
				{ inviterId, inviteeId },
			);
			throw new BadRequestError('Invalid payload');
		}

		// Postgres validates UUID format
		for (const userId of [inviterId, inviteeId]) {
			if (!validator.isUUID(userId)) {
				this.logger.debug('Request to resolve signup token failed because of invalid user ID', {
					userId,
				});
				throw new BadRequestError('Invalid userId');
			}
		}

		const users = await this.userRepository.findManyByIds([inviterId, inviteeId]);

		if (users.length !== 2) {
			this.logger.debug(
				'Request to resolve signup token failed because the ID of the inviter and/or the ID of the invitee were not found in database',
				{ inviterId, inviteeId },
			);
			throw new BadRequestError('Invalid invite URL');
		}

		const invitee = users.find((user) => user.id === inviteeId);
		if (!invitee || invitee.password) {
			this.logger.error('Invalid invite URL - invitee already setup', {
				inviterId,
				inviteeId,
			});
			throw new BadRequestError('The invitation was likely either deleted or already claimed');
		}

		const inviter = users.find((user) => user.id === inviterId);
		if (!inviter?.email || !inviter?.firstName) {
			this.logger.error(
				'Request to resolve signup token failed because inviter does not exist or is not set up',
				{
					inviterId: inviter?.id,
				},
			);
			throw new BadRequestError('Invalid request');
		}

		void this.internalHooks.onUserInviteEmailClick({ inviter, invitee });

		const { firstName, lastName } = inviter;
		return { inviter: { firstName, lastName } };
	}

	/** Log out a user */
	@Post('/logout')
	logout(_: Request, res: Response) {
		this.authService.clearCookie(res);
		return { loggedOut: true };
	}
}<|MERGE_RESOLUTION|>--- conflicted
+++ resolved
@@ -79,15 +79,7 @@
 					throw new AuthError('MFA Error', 998);
 				}
 
-<<<<<<< HEAD
 				const isMFATokenValid = await this.mfaService.validateMfa(user, mfaToken, mfaRecoveryCode);
-=======
-				const isMFATokenValid = await this.mfaService.validateMfa(
-					user.id,
-					mfaToken,
-					mfaRecoveryCode,
-				);
->>>>>>> 53228029
 				if (!isMFATokenValid) {
 					throw new AuthError('Invalid mfa token or recovery code');
 				}
