--- conflicted
+++ resolved
@@ -1,5 +1,5 @@
 import { defineStore } from 'pinia';
-import { DATA_STORE_STORE, DEFAULT_ID_COLUMN_NAME } from '@/features/dataStore/constants';
+import { DATA_STORE_STORE } from '@/features/dataStore/constants';
 import { ref } from 'vue';
 import { useRootStore } from '@n8n/stores/useRootStore';
 import {
@@ -10,10 +10,6 @@
 	addDataStoreColumnApi,
 	deleteDataStoreColumnApi,
 	moveDataStoreColumnApi,
-<<<<<<< HEAD
-} from '@/features/dataStore/dataStore.api';
-import type { DataStore, DataStoreColumnCreatePayload } from '@/features/dataStore/datastore.types';
-=======
 	getDataStoreRowsApi,
 	insertDataStoreRowApi,
 	upsertDataStoreRowsApi,
@@ -23,7 +19,6 @@
 	DataStoreColumnCreatePayload,
 	DataStoreRow,
 } from '@/features/dataStore/datastore.types';
->>>>>>> 3d2e165a
 import { useProjectsStore } from '@/stores/projects.store';
 import { useDataStoreTypes } from '@/features/dataStore/composables/useDataStoreTypes';
 
@@ -45,19 +40,8 @@
 		totalCount.value = response.count;
 	};
 
-<<<<<<< HEAD
-	const createDataStore = async (name: string, projectId?: string) => {
-		const defaultColumn: DataStoreColumnCreatePayload = {
-			name: DEFAULT_ID_COLUMN_NAME,
-			type: 'string',
-		};
-		const newStore = await createDataStoreApi(rootStore.restApiContext, name, projectId, [
-			defaultColumn,
-		]);
-=======
 	const createDataStore = async (name: string, projectId: string) => {
 		const newStore = await createDataStoreApi(rootStore.restApiContext, name, projectId);
->>>>>>> 3d2e165a
 		if (!newStore.project && projectId) {
 			const project = await projectStore.fetchProject(projectId);
 			if (project) {
@@ -78,10 +62,6 @@
 		return deleted;
 	};
 
-<<<<<<< HEAD
-	const deleteDataStoreColumn = async (datastoreId: string, columnId: string) => {
-		const deleted = await deleteDataStoreColumnApi(rootStore.restApiContext, datastoreId, columnId);
-=======
 	const deleteDataStoreColumn = async (
 		datastoreId: string,
 		projectId: string,
@@ -93,7 +73,6 @@
 			projectId,
 			columnId,
 		);
->>>>>>> 3d2e165a
 		if (deleted) {
 			const index = dataStores.value.findIndex((store) => store.id === datastoreId);
 			if (index !== -1) {
@@ -105,11 +84,7 @@
 		return deleted;
 	};
 
-<<<<<<< HEAD
-	const updateDataStore = async (datastoreId: string, name: string, projectId?: string) => {
-=======
 	const updateDataStore = async (datastoreId: string, name: string, projectId: string) => {
->>>>>>> 3d2e165a
 		const updated = await updateDataStoreApi(
 			rootStore.restApiContext,
 			datastoreId,
@@ -145,10 +120,6 @@
 		return await fetchDataStoreDetails(datastoreId, projectId);
 	};
 
-<<<<<<< HEAD
-	const addDataStoreColumn = async (datastoreId: string, column: DataStoreColumnCreatePayload) => {
-		const newColumn = await addDataStoreColumnApi(rootStore.restApiContext, datastoreId, column);
-=======
 	const addDataStoreColumn = async (
 		datastoreId: string,
 		projectId: string,
@@ -160,7 +131,6 @@
 			projectId,
 			column,
 		);
->>>>>>> 3d2e165a
 		if (newColumn) {
 			const index = dataStores.value.findIndex((store) => store.id === datastoreId);
 			if (index !== -1) {
@@ -172,36 +142,18 @@
 
 	const moveDataStoreColumn = async (
 		datastoreId: string,
-<<<<<<< HEAD
-=======
-		projectId: string,
->>>>>>> 3d2e165a
+		projectId: string,
 		columnId: string,
 		targetIndex: number,
 	) => {
 		const moved = await moveDataStoreColumnApi(
 			rootStore.restApiContext,
 			datastoreId,
-<<<<<<< HEAD
-=======
-			projectId,
->>>>>>> 3d2e165a
+			projectId,
 			columnId,
 			targetIndex,
 		);
 		if (moved) {
-<<<<<<< HEAD
-			const index = dataStores.value.findIndex((store) => store.id === datastoreId);
-			if (index !== -1) {
-				const column = dataStores.value[index].columns.find((col) => col.id === columnId);
-				if (column) {
-					const newColumns = [...dataStores.value[index].columns];
-					newColumns.splice(targetIndex, 0, column);
-					newColumns.splice(column.index, 1);
-					dataStores.value[index].columns = newColumns;
-				}
-			}
-=======
 			const dsIndex = dataStores.value.findIndex((store) => store.id === datastoreId);
 			const fromIndex = dataStores.value[dsIndex].columns.findIndex((col) => col.id === columnId);
 			dataStores.value[dsIndex].columns = dataStores.value[dsIndex].columns.map((col) => {
@@ -214,13 +166,10 @@
 				}
 				return col;
 			});
->>>>>>> 3d2e165a
 		}
 		return moved;
 	};
 
-<<<<<<< HEAD
-=======
 	const fetchDataStoreContent = async (
 		datastoreId: string,
 		projectId: string,
@@ -251,7 +200,6 @@
 		return await upsertDataStoreRowsApi(rootStore.restApiContext, dataStoreId, [row], projectId);
 	};
 
->>>>>>> 3d2e165a
 	return {
 		dataStores,
 		totalCount,
@@ -264,11 +212,8 @@
 		addDataStoreColumn,
 		deleteDataStoreColumn,
 		moveDataStoreColumn,
-<<<<<<< HEAD
-=======
 		fetchDataStoreContent,
 		insertEmptyRow,
 		upsertRow,
->>>>>>> 3d2e165a
 	};
 });