<script setup lang="ts">
import { computed, ref, useTemplateRef, watch } from 'vue';
import type {
	DataStore,
	DataStoreColumnCreatePayload,
	DataStoreRow,
} from '@/features/dataStore/datastore.types';
import { AgGridVue } from 'ag-grid-vue3';
import type { GetRowIdParams, GridReadyEvent } from 'ag-grid-community';
import {
	ModuleRegistry,
	ClientSideRowModelModule,
	TextEditorModule,
	LargeTextEditorModule,
	ColumnAutoSizeModule,
	CheckboxEditorModule,
	NumberEditorModule,
	RowSelectionModule,
	RenderApiModule,
	DateEditorModule,
	ClientSideRowModelApiModule,
	ValidationModule,
	UndoRedoEditModule,
	CellStyleModule,
	ScrollApiModule,
	PinnedRowModule,
	ColumnApiModule,
<<<<<<< HEAD
	TextFilterModule,
	NumberFilterModule,
	DateFilterModule,
=======
>>>>>>> 3576443a
} from 'ag-grid-community';
import { n8nTheme } from '@/features/dataStore/components/dataGrid/n8nTheme';
import SelectedItemsInfo from '@/components/common/SelectedItemsInfo.vue';
import { DATA_STORE_HEADER_HEIGHT, DATA_STORE_ROW_HEIGHT } from '@/features/dataStore/constants';
import { useDataStorePagination } from '@/features/dataStore/composables/useDataStorePagination';
import { useDataStoreGridBase } from '@/features/dataStore/composables/useDataStoreGridBase';
import { useDataStoreSelection } from '@/features/dataStore/composables/useDataStoreSelection';
import { useDataStoreOperations } from '@/features/dataStore/composables/useDataStoreOperations';
<<<<<<< HEAD
import { useDataStoreColumnFilters } from '@/features/dataStore/composables/useDataStoreColumnFilters';
=======
import { useI18n } from '@n8n/i18n';
>>>>>>> 3576443a

// Register only the modules we actually use
ModuleRegistry.registerModules([
	ValidationModule, // This module allows us to see AG Grid errors in browser console
	ClientSideRowModelModule,
	TextEditorModule,
	LargeTextEditorModule,
	ColumnAutoSizeModule,
	CheckboxEditorModule,
	NumberEditorModule,
	RowSelectionModule,
	RenderApiModule,
	DateEditorModule,
	ClientSideRowModelApiModule,
	UndoRedoEditModule,
	CellStyleModule,
	PinnedRowModule,
	ScrollApiModule,
	ColumnApiModule,
<<<<<<< HEAD
	TextFilterModule,
	NumberFilterModule,
	DateFilterModule,
=======
>>>>>>> 3576443a
]);

type Props = {
	dataStore: DataStore;
};

const props = defineProps<Props>();

const emit = defineEmits<{
	toggleSave: [value: boolean];
}>();

const gridContainerRef = useTemplateRef<HTMLDivElement>('gridContainerRef');

<<<<<<< HEAD
const {
	gridApi,
	onGridReady,
	setGridData,
	focusFirstEditableCell,
	onCellEditingStarted,
	onCellEditingStopped,
	loadColumns,
	colDefs,
	deleteColumn: deleteGridColumn,
	insertColumn: insertGridColumn,
	addColumn: addGridColumn,
	moveColumn: moveGridColumn,
	handleCopyFocusedCell,
	onCellClicked,
	resetLastFocusedCell,
	currentSortBy,
	currentSortOrder,
	onSortChanged,
} = useDataStoreGridBase({
=======
const i18n = useI18n();

const dataStoreGridBase = useDataStoreGridBase({
>>>>>>> 3576443a
	gridContainerRef,
	onDeleteColumn: onDeleteColumnFunction,
	onAddRowClick: onAddRowClickFunction,
	onAddColumn: onAddColumnFunction,
});
const rowData = ref<DataStoreRow[]>([]);
const hasRecords = computed(() => rowData.value.length > 0);

<<<<<<< HEAD
// Column filters
const { initializeFilters, onFilterChanged, currentFilterJSON } = useDataStoreColumnFilters({
	gridApi,
	colDefs,
	setGridData,
});

// Pagination
const {
	currentPage,
	pageSize,
	pageSizeOptions,
	totalItems,
	setTotalItems,
	setCurrentPage,
	setPageSize,
	ensureItemOnPage,
} = useDataStorePagination({ onChange: fetchDataStoreRowsFunction });

// Data store content
const { rowSelection, onSelectionChanged, handleClearSelection, selectedRowIds, selectedCount } =
	useDataStoreSelection({
		gridApi,
	});

const {
	onDeleteColumn,
	onAddColumn,
	onColumnMoved,
	onAddRowClick,
	contentLoading,
	onCellValueChanged,
	fetchDataStoreRows,
	handleDeleteSelected,
	onCellKeyDown,
} = useDataStoreOperations({
	colDefs,
	rowData,
	deleteGridColumn,
	setGridData,
	insertGridColumn,
	dataStoreId: props.dataStore.id,
	projectId: props.dataStore.projectId,
	addGridColumn,
	moveGridColumn,
	gridApi,
	totalItems,
	setTotalItems,
	ensureItemOnPage,
	focusFirstEditableCell,
	toggleSave: emit.bind(null, 'toggleSave'),
	currentPage,
	pageSize,
	currentSortBy,
	currentSortOrder,
	currentFilterJSON,
	handleClearSelection,
	selectedRowIds,
	handleCopyFocusedCell,
});

async function onDeleteColumnFunction(columnId: string) {
	await onDeleteColumn(columnId);
}

async function onAddColumnFunction(column: DataStoreColumnCreatePayload) {
	return await onAddColumn(column);
}

async function onAddRowClickFunction() {
	await onAddRowClick();
}

async function fetchDataStoreRowsFunction() {
	await fetchDataStoreRows();
}

const initialize = async (params: GridReadyEvent) => {
	onGridReady(params);
	loadColumns(props.dataStore.columns);
	initializeFilters();
	await fetchDataStoreRows();
};

watch([currentSortBy, currentSortOrder], async () => {
	await setCurrentPage(1);
});

watch(currentFilterJSON, async () => {
=======
const {
	currentPage,
	pageSize,
	totalItems,
	pageSizeOptions,
	ensureItemOnPage,
	setTotalItems,
	setCurrentPage,
	setPageSize,
} = useDataStorePagination({
	onChange: fetchDataStoreRowsFunction,
});

const selection = useDataStoreSelection({
	gridApi: dataStoreGridBase.gridApi,
});

const dataStoreOperations = useDataStoreOperations({
	colDefs: dataStoreGridBase.colDefs,
	rowData,
	deleteGridColumn: dataStoreGridBase.deleteColumn,
	setGridData: dataStoreGridBase.setGridData,
	insertGridColumnAtIndex: dataStoreGridBase.insertColumnAtIndex,
	dataStoreId: props.dataStore.id,
	projectId: props.dataStore.projectId,
	addGridColumn: dataStoreGridBase.addColumn,
	moveGridColumn: dataStoreGridBase.moveColumn,
	gridApi: dataStoreGridBase.gridApi,
	totalItems,
	setTotalItems,
	ensureItemOnPage,
	focusFirstEditableCell: dataStoreGridBase.focusFirstEditableCell,
	toggleSave: emit.bind(null, 'toggleSave'),
	currentPage,
	pageSize,
	currentSortBy: dataStoreGridBase.currentSortBy,
	currentSortOrder: dataStoreGridBase.currentSortOrder,
	handleClearSelection: selection.handleClearSelection,
	selectedRowIds: selection.selectedRowIds,
	handleCopyFocusedCell: dataStoreGridBase.handleCopyFocusedCell,
});

async function onDeleteColumnFunction(columnId: string) {
	await dataStoreOperations.onDeleteColumn(columnId);
}

async function onAddColumnFunction(column: DataStoreColumnCreatePayload) {
	return await dataStoreOperations.onAddColumn(column);
}

async function onAddRowClickFunction() {
	await dataStoreOperations.onAddRowClick();
}

async function fetchDataStoreRowsFunction() {
	await dataStoreOperations.fetchDataStoreRows();
}

const initialize = async (params: GridReadyEvent) => {
	dataStoreGridBase.onGridReady(params);
	dataStoreGridBase.loadColumns(props.dataStore.columns);
	await dataStoreOperations.fetchDataStoreRows();
};

const customNoRowsOverlay = `<div class="no-rows-overlay ag-overlay-no-rows-center" data-test-id="data-store-no-rows-overlay">${i18n.baseText('dataStore.noRows')}</div>`;

watch([dataStoreGridBase.currentSortBy, dataStoreGridBase.currentSortOrder], async () => {
>>>>>>> 3576443a
	await setCurrentPage(1);
});

defineExpose({
	addRow: dataStoreOperations.onAddRowClick,
	addColumn: dataStoreOperations.onAddColumn,
});
</script>

<template>
	<div ref="gridContainerRef" :class="$style.wrapper">
		<div
<<<<<<< HEAD
=======
			ref="gridContainerRef"
>>>>>>> 3576443a
			:class="[$style['grid-container'], { [$style['has-records']]: hasRecords }]"
			data-test-id="data-store-grid"
		>
			<AgGridVue
				style="width: 100%"
				:dom-layout="'autoHeight'"
				:row-height="DATA_STORE_ROW_HEIGHT"
				:header-height="DATA_STORE_HEADER_HEIGHT"
				:animate-rows="false"
				:theme="n8nTheme"
				:suppress-drag-leave-hides-columns="true"
				:loading="dataStoreOperations.contentLoading.value"
				:row-selection="selection.rowSelection"
				:get-row-id="(params: GetRowIdParams) => String(params.data.id)"
				:stop-editing-when-cells-lose-focus="true"
				:undo-redo-cell-editing="true"
				:suppress-multi-sort="true"
<<<<<<< HEAD
				@grid-ready="initialize"
				@cell-value-changed="onCellValueChanged"
				@column-moved="onColumnMoved"
				@cell-clicked="onCellClicked"
				@cell-editing-started="onCellEditingStarted"
				@cell-editing-stopped="onCellEditingStopped"
				@column-header-clicked="resetLastFocusedCell"
				@selection-changed="onSelectionChanged"
				@sort-changed="onSortChanged"
				@cell-key-down="onCellKeyDown"
				@filter-changed="onFilterChanged"
=======
				:overlay-no-rows-template="customNoRowsOverlay"
				@grid-ready="initialize"
				@cell-value-changed="dataStoreOperations.onCellValueChanged"
				@column-moved="dataStoreOperations.onColumnMoved"
				@cell-clicked="dataStoreGridBase.onCellClicked"
				@cell-editing-started="dataStoreGridBase.onCellEditingStarted"
				@cell-editing-stopped="dataStoreGridBase.onCellEditingStopped"
				@column-header-clicked="dataStoreGridBase.resetLastFocusedCell"
				@selection-changed="selection.onSelectionChanged"
				@sort-changed="dataStoreGridBase.onSortChanged"
				@cell-key-down="dataStoreOperations.onCellKeyDown"
>>>>>>> 3576443a
			/>
		</div>
		<div :class="$style.footer">
			<el-pagination
				v-model:current-page="currentPage"
				v-model:page-size="pageSize"
				data-test-id="data-store-content-pagination"
				background
				:total="totalItems"
				:page-sizes="pageSizeOptions"
				layout="total, prev, pager, next, sizes"
				@update:current-page="setCurrentPage"
				@size-change="setPageSize"
			/>
		</div>
		<SelectedItemsInfo
			:selected-count="selection.selectedCount.value"
			@delete-selected="dataStoreOperations.handleDeleteSelected"
			@clear-selection="selection.handleClearSelection"
		/>
	</div>
</template>

<style module lang="scss">
.wrapper {
	// AG Grid style overrides
	--ag-foreground-color: var(--color-text-base);
	--ag-cell-text-color: var(--color-text-dark);
	--ag-accent-color: var(--p-color-secondary-470);
	--ag-row-hover-color: var(--color-background-light-base);
	--ag-background-color: var(--color-background-xlight);
	--ag-border-color: var(--border-color-base);
	--ag-border-radius: var(--border-radius-base);
	--ag-wrapper-border-radius: 0;
	--ag-font-family: var(--font-family);
	--ag-font-size: var(--font-size-xs);
	--ag-font-color: var(--color-text-base);
	--ag-row-height: calc(var(--ag-grid-size) * 0.8 + 32px);
	--ag-header-background-color: var(--color-background-light-base);
	--ag-header-font-size: var(--font-size-xs);
	--ag-header-font-weight: var(--font-weight-medium);
	--ag-header-foreground-color: var(--color-text-dark);
	--ag-cell-horizontal-padding: var(--spacing-2xs);
	--ag-header-height: calc(var(--ag-grid-size) * 0.8 + 32px);
	--ag-header-column-border-height: 100%;
	--ag-range-selection-border-color: var(--p-color-secondary-470);
	--ag-input-padding-start: var(--spacing-2xs);
	--ag-input-background-color: var(--color-text-xlight);
	--ag-focus-shadow: none;

	display: flex;
	flex-direction: column;
	gap: var(--spacing-m);
	align-items: center;
	min-height: 500px;

	:global(.ag-cell) {
		display: flex;
		align-items: center;
	}

	:global(.ag-header-cell-resize) {
		width: var(--spacing-xs);
		// this is needed so that we compensate for the width
		right: -7px;
	}

	:global(.ag-cell[col-id='ag-Grid-SelectionColumn']) {
		border: none;
		padding-left: var(--spacing-l);
	}

	:global(.ag-header-cell[col-id='ag-Grid-SelectionColumn']) {
		padding-left: var(--spacing-l);
		&:after {
			display: none;
		}
	}

	:global(.ag-cell[col-id='ag-Grid-SelectionColumn'].ag-cell-focus) {
		outline: none;
	}

	:global(.ag-root-wrapper) {
		border-left: none;
	}

	:global(.id-column) {
		color: var(--color-text-light);
	}

	:global(.system-column),
	:global(.system-cell) {
		color: var(--color-text-light);
	}

	:global(.ag-header-cell[col-id='id']) {
		text-align: center;
	}

	:global(.add-row-cell) {
		border: none !important;
		background-color: transparent !important;
		padding: 0;

		button {
			position: relative;
			left: calc(var(--spacing-4xs) * -1);
		}
	}

	:global(.ag-header-cell[col-id='add-column']) {
		&:after {
			display: none;
		}
	}

	:global(.ag-cell-value[col-id='add-column']),
	:global(.ag-cell-value[col-id='id']),
	:global(.ag-cell[col-id='ag-Grid-SelectionColumn']) {
		border: none;
		background-color: transparent;
	}

	:global(.ag-cell-value[col-id='id']) {
		border-right: 1px solid var(--ag-border-color);
	}

	:global(.ag-large-text-input) {
		position: absolute;
		min-width: 420px;
		padding: 0;

		textarea {
			padding-top: var(--spacing-2xs);

			&:where(:focus-within, :active) {
				border: var(--grid-cell-editing-border);
			}
		}
	}

	:global(.ag-center-cols-viewport) {
		min-height: auto;
	}

	:global(.ag-checkbox-input-wrapper) {
		&:where(:focus-within, :active) {
			box-shadow: none;
		}
	}

	:global(.ag-cell-inline-editing) {
		box-shadow: none;

		&:global(.boolean-cell) {
			border: var(--grid-cell-editing-border) !important;

			&:global(.ag-cell-focus) {
				background-color: var(--grid-cell-active-background);
			}
		}
	}

	:global(.ag-cell-focus) {
		background-color: var(--grid-row-selected-background);
	}

	&.has-records {
		:global(.ag-floating-bottom) {
			border-top: var(--border-width-base) var(--border-style-base) var(--ag-border-color);
		}
	}

	:global(.ag-row[row-id='__n8n_add_row__']) {
		border-bottom: none;
	}

	:global(.ag-row-last) {
		border-bottom: none;
	}
}

.grid-container {
	position: relative;
	display: flex;
	width: 100%;
}

.footer {
	display: flex;
	width: 100%;
	justify-content: flex-end;
	margin-bottom: var(--spacing-l);
	padding-right: var(--spacing-xl);

	:global(.el-pagination__sizes) {
		height: 100%;
		position: relative;
		top: -1px;

		input {
			height: 100%;
			min-height: 28px;
		}

		:global(.el-input__suffix) {
			width: var(--spacing-m);
		}
	}

	// A hacky solution for element ui bug where clicking svg inside .more button does not work
	:global(.el-pager .more) {
		background: transparent !important;
		svg {
			z-index: -1;
		}
	}
}
</style><|MERGE_RESOLUTION|>--- conflicted
+++ resolved
@@ -25,12 +25,9 @@
 	ScrollApiModule,
 	PinnedRowModule,
 	ColumnApiModule,
-<<<<<<< HEAD
 	TextFilterModule,
 	NumberFilterModule,
 	DateFilterModule,
-=======
->>>>>>> 3576443a
 } from 'ag-grid-community';
 import { n8nTheme } from '@/features/dataStore/components/dataGrid/n8nTheme';
 import SelectedItemsInfo from '@/components/common/SelectedItemsInfo.vue';
@@ -39,11 +36,8 @@
 import { useDataStoreGridBase } from '@/features/dataStore/composables/useDataStoreGridBase';
 import { useDataStoreSelection } from '@/features/dataStore/composables/useDataStoreSelection';
 import { useDataStoreOperations } from '@/features/dataStore/composables/useDataStoreOperations';
-<<<<<<< HEAD
 import { useDataStoreColumnFilters } from '@/features/dataStore/composables/useDataStoreColumnFilters';
-=======
 import { useI18n } from '@n8n/i18n';
->>>>>>> 3576443a
 
 // Register only the modules we actually use
 ModuleRegistry.registerModules([
@@ -63,12 +57,9 @@
 	PinnedRowModule,
 	ScrollApiModule,
 	ColumnApiModule,
-<<<<<<< HEAD
 	TextFilterModule,
 	NumberFilterModule,
 	DateFilterModule,
-=======
->>>>>>> 3576443a
 ]);
 
 type Props = {
@@ -83,32 +74,9 @@
 
 const gridContainerRef = useTemplateRef<HTMLDivElement>('gridContainerRef');
 
-<<<<<<< HEAD
-const {
-	gridApi,
-	onGridReady,
-	setGridData,
-	focusFirstEditableCell,
-	onCellEditingStarted,
-	onCellEditingStopped,
-	loadColumns,
-	colDefs,
-	deleteColumn: deleteGridColumn,
-	insertColumn: insertGridColumn,
-	addColumn: addGridColumn,
-	moveColumn: moveGridColumn,
-	handleCopyFocusedCell,
-	onCellClicked,
-	resetLastFocusedCell,
-	currentSortBy,
-	currentSortOrder,
-	onSortChanged,
-} = useDataStoreGridBase({
-=======
 const i18n = useI18n();
 
 const dataStoreGridBase = useDataStoreGridBase({
->>>>>>> 3576443a
 	gridContainerRef,
 	onDeleteColumn: onDeleteColumnFunction,
 	onAddRowClick: onAddRowClickFunction,
@@ -117,12 +85,11 @@
 const rowData = ref<DataStoreRow[]>([]);
 const hasRecords = computed(() => rowData.value.length > 0);
 
-<<<<<<< HEAD
 // Column filters
 const { initializeFilters, onFilterChanged, currentFilterJSON } = useDataStoreColumnFilters({
-	gridApi,
-	colDefs,
-	setGridData,
+	gridApi: dataStoreGridBase.gridApi,
+	colDefs: dataStoreGridBase.colDefs,
+	setGridData: dataStoreGridBase.setGridData,
 });
 
 // Pagination
@@ -138,89 +105,6 @@
 } = useDataStorePagination({ onChange: fetchDataStoreRowsFunction });
 
 // Data store content
-const { rowSelection, onSelectionChanged, handleClearSelection, selectedRowIds, selectedCount } =
-	useDataStoreSelection({
-		gridApi,
-	});
-
-const {
-	onDeleteColumn,
-	onAddColumn,
-	onColumnMoved,
-	onAddRowClick,
-	contentLoading,
-	onCellValueChanged,
-	fetchDataStoreRows,
-	handleDeleteSelected,
-	onCellKeyDown,
-} = useDataStoreOperations({
-	colDefs,
-	rowData,
-	deleteGridColumn,
-	setGridData,
-	insertGridColumn,
-	dataStoreId: props.dataStore.id,
-	projectId: props.dataStore.projectId,
-	addGridColumn,
-	moveGridColumn,
-	gridApi,
-	totalItems,
-	setTotalItems,
-	ensureItemOnPage,
-	focusFirstEditableCell,
-	toggleSave: emit.bind(null, 'toggleSave'),
-	currentPage,
-	pageSize,
-	currentSortBy,
-	currentSortOrder,
-	currentFilterJSON,
-	handleClearSelection,
-	selectedRowIds,
-	handleCopyFocusedCell,
-});
-
-async function onDeleteColumnFunction(columnId: string) {
-	await onDeleteColumn(columnId);
-}
-
-async function onAddColumnFunction(column: DataStoreColumnCreatePayload) {
-	return await onAddColumn(column);
-}
-
-async function onAddRowClickFunction() {
-	await onAddRowClick();
-}
-
-async function fetchDataStoreRowsFunction() {
-	await fetchDataStoreRows();
-}
-
-const initialize = async (params: GridReadyEvent) => {
-	onGridReady(params);
-	loadColumns(props.dataStore.columns);
-	initializeFilters();
-	await fetchDataStoreRows();
-};
-
-watch([currentSortBy, currentSortOrder], async () => {
-	await setCurrentPage(1);
-});
-
-watch(currentFilterJSON, async () => {
-=======
-const {
-	currentPage,
-	pageSize,
-	totalItems,
-	pageSizeOptions,
-	ensureItemOnPage,
-	setTotalItems,
-	setCurrentPage,
-	setPageSize,
-} = useDataStorePagination({
-	onChange: fetchDataStoreRowsFunction,
-});
-
 const selection = useDataStoreSelection({
 	gridApi: dataStoreGridBase.gridApi,
 });
@@ -270,12 +154,20 @@
 	dataStoreGridBase.onGridReady(params);
 	dataStoreGridBase.loadColumns(props.dataStore.columns);
 	await dataStoreOperations.fetchDataStoreRows();
+	initializeFilters();
 };
 
 const customNoRowsOverlay = `<div class="no-rows-overlay ag-overlay-no-rows-center" data-test-id="data-store-no-rows-overlay">${i18n.baseText('dataStore.noRows')}</div>`;
 
 watch([dataStoreGridBase.currentSortBy, dataStoreGridBase.currentSortOrder], async () => {
->>>>>>> 3576443a
+	await setCurrentPage(1);
+});
+
+watch([dataStoreGridBase.currentSortBy, dataStoreGridBase.currentSortOrder], async () => {
+	await setCurrentPage(1);
+});
+
+watch(currentFilterJSON, async () => {
 	await setCurrentPage(1);
 });
 
@@ -288,10 +180,7 @@
 <template>
 	<div ref="gridContainerRef" :class="$style.wrapper">
 		<div
-<<<<<<< HEAD
-=======
 			ref="gridContainerRef"
->>>>>>> 3576443a
 			:class="[$style['grid-container'], { [$style['has-records']]: hasRecords }]"
 			data-test-id="data-store-grid"
 		>
@@ -309,19 +198,6 @@
 				:stop-editing-when-cells-lose-focus="true"
 				:undo-redo-cell-editing="true"
 				:suppress-multi-sort="true"
-<<<<<<< HEAD
-				@grid-ready="initialize"
-				@cell-value-changed="onCellValueChanged"
-				@column-moved="onColumnMoved"
-				@cell-clicked="onCellClicked"
-				@cell-editing-started="onCellEditingStarted"
-				@cell-editing-stopped="onCellEditingStopped"
-				@column-header-clicked="resetLastFocusedCell"
-				@selection-changed="onSelectionChanged"
-				@sort-changed="onSortChanged"
-				@cell-key-down="onCellKeyDown"
-				@filter-changed="onFilterChanged"
-=======
 				:overlay-no-rows-template="customNoRowsOverlay"
 				@grid-ready="initialize"
 				@cell-value-changed="dataStoreOperations.onCellValueChanged"
@@ -333,7 +209,7 @@
 				@selection-changed="selection.onSelectionChanged"
 				@sort-changed="dataStoreGridBase.onSortChanged"
 				@cell-key-down="dataStoreOperations.onCellKeyDown"
->>>>>>> 3576443a
+				@filter-changed="onFilterChanged"
 			/>
 		</div>
 		<div :class="$style.footer">
