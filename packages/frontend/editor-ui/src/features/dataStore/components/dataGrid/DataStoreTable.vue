<script setup lang="ts">
import { onMounted, ref } from 'vue';
import orderBy from 'lodash/orderBy';
import type {
	DataStore,
	DataStoreColumn,
	DataStoreColumnCreatePayload,
	DataStoreRow,
} from '@/features/dataStore/datastore.types';
import { AgGridVue } from 'ag-grid-vue3';
import { AllCommunityModule, ModuleRegistry } from 'ag-grid-community';
<<<<<<< HEAD
import type { GridApi, GridReadyEvent, ColDef, ValueGetterParams } from 'ag-grid-community';
=======
import type { GridApi, GridReadyEvent, ColDef, ColumnMovedEvent } from 'ag-grid-community';
>>>>>>> a476cafd
import { n8nTheme } from '@/features/dataStore/components/dataGrid/n8nTheme';
import AddColumnPopover from '@/features/dataStore/components/dataGrid/AddColumnPopover.vue';
import { useDataStoreStore } from '@/features/dataStore/dataStore.store';
import { useI18n } from '@n8n/i18n';
import { useToast } from '@/composables/useToast';
import ColumnHeader from '@/features/dataStore/components/dataGrid/ColumnHeader.vue';
import { DEFAULT_ID_COLUMN_NAME } from '@/features/dataStore/constants';
import {
	getDefaultValueForType,
	mapToAGCellType,
} from '@/features/dataStore/composables/useDataStoreTypes';
import type { CellValueChangedEvent } from 'ag-grid-community';
import type { RowSelectionOptions } from 'ag-grid-community';

// Register all Community features
ModuleRegistry.registerModules([AllCommunityModule]);

type Props = {
	dataStore: DataStore;
};

const props = defineProps<Props>();

const emit = defineEmits<{
	toggleSave: [value: boolean];
}>();

const i18n = useI18n();
const toast = useToast();

const dataStoreStore = useDataStoreStore();

// AG Grid State
const gridApi = ref<GridApi | null>(null);
const colDefs = ref<ColDef[]>([]);
const rowData = ref<DataStoreRow[]>([]);
const rowSelection = ref<RowSelectionOptions | 'single' | 'multiple'>({
	mode: 'singleRow',
	enableClickSelection: true,
	checkboxes: false,
});

const contentLoading = ref(false);

// Shared config for all columns
const defaultColumnDef = {
	flex: 1,
	sortable: false,
	filter: false,
};

// Pagination
const currentPage = ref(1);
const pageSize = ref(20);
const pageSizeOptions = ref([10, 20, 50]);
const totalItems = ref(0);

// Data store content
const rows = ref<DataStoreRow[]>([]);

const onGridReady = (params: GridReadyEvent) => {
	gridApi.value = params.api;
};

const setCurrentPage = async (page: number) => {
	currentPage.value = page;
	await fetchDataStoreContent();
};

const setPageSize = (size: number) => {
	pageSize.value = size;
	currentPage.value = 1; // Reset to first page on page size change
	await fetchDataStoreContent();
};

const onDeleteColumn = async (columnId: string) => {
	// TODO: how can we skip doing this in all handlers?
	if (!gridApi.value) return;

	const columnToDeleteIndex = colDefs.value.findIndex((col) => col.colId === columnId);
	const columnToDelete = colDefs.value[columnToDeleteIndex];
	colDefs.value = colDefs.value.filter((def) => def.colId !== columnId);
	gridApi.value.refreshHeader();
	try {
		await dataStoreStore.deleteDataStoreColumn(props.dataStore.id, columnId);
	} catch (error: unknown) {
		toast.showError(error as Error, i18n.baseText('dataStore.deleteColumn.error'));
		colDefs.value.splice(columnToDeleteIndex, 0, columnToDelete);
	}
};

const onAddColumn = async ({ column }: { column: DataStoreColumnCreatePayload }) => {
	emit('toggleSave', true);
	try {
		const newColumn = await dataStoreStore.addDataStoreColumn(props.dataStore.id, column);
		if (!newColumn) {
			throw new Error(i18n.baseText('generic.unknownError'));
		}
		colDefs.value.push(createColumnDef(newColumn));
	} catch (error) {
		toast.showError(error, i18n.baseText('dataStore.addColumn.error'));
	} finally {
		emit('toggleSave', false);
	}
};

const createColumnDef = (col: DataStoreColumn) => {
	const columnDef: ColDef = {
		colId: col.id,
		field: col.name,
		headerName: col.name,
		// TODO: Avoid hard-coding this
		editable: col.name !== DEFAULT_ID_COLUMN_NAME,
		cellDataType: mapToAGCellType(col.type),
<<<<<<< HEAD
		valueGetter: (params: ValueGetterParams<DataStoreRow>) => {
			// If the value is null, return the default value for the column type
			if (params.data?.[col.name] === null) {
				return getDefaultValueForType(col.type);
			}
			// Parse dates
			if (col.type === 'date') {
				return new Date(params.data?.[col.name] as string);
			}
			return params.data?.[col.name];
		},
=======
		headerComponent: ColumnHeader,
		headerComponentParams: { onDelete: onDeleteColumn },
>>>>>>> a476cafd
	};
	// Enable large text editor for text columns
	if (col.type === 'string') {
		columnDef.cellEditor = 'agLargeTextCellEditor';
		columnDef.cellEditorPopup = true;
	}
	// Setup date editor
	if (col.type === 'date') {
		columnDef.cellEditor = 'agDateCellEditor';
	}
	return columnDef;
};

<<<<<<< HEAD
const onAddRowClick = async () => {
	try {
		// Go to last page if we are not there already
		if (currentPage.value * pageSize.value < totalItems.value) {
			await setCurrentPage(Math.floor(totalItems.value / pageSize.value));
		}
		const inserted = await dataStoreStore.insertEmptyRow(props.dataStore);
		if (!inserted) {
			throw new Error(i18n.baseText('generic.unknownError'));
		}
		await fetchDataStoreContent();
		emit('toggleSave', true);
	} catch (error) {
		toast.showError(error, i18n.baseText('dataStore.addRow.error'));
	} finally {
		emit('toggleSave', false);
	}
};

const initColumnDefinitions = () => {
	colDefs.value = [
		// Always add the ID column, it's not returned by the back-end but all data stores have it
		// We use it as a placeholder for new datastores
		createColumnDef({
			index: 0,
			id: DEFAULT_ID_COLUMN_NAME,
			name: DEFAULT_ID_COLUMN_NAME,
			type: 'string',
		}),
		// Append other columns
		...props.dataStore.columns.map(createColumnDef),
	];
};

const fetchDataStoreContent = async () => {
	try {
		contentLoading.value = true;
		const fetchedRows = await dataStoreStore.fetchDataStoreContent(
			props.dataStore.id,
			props.dataStore.projectId ?? '',
			currentPage.value,
			pageSize.value,
		);
		rows.value = fetchedRows.data;
		totalItems.value = fetchedRows.count;
		rowData.value = rows.value;
	} catch (error) {
		toast.showError(error, i18n.baseText('dataStore.fetchContent.error'));
	} finally {
		contentLoading.value = false;
		if (gridApi.value) {
			gridApi.value.refreshHeader();
		}
	}
};

const initialize = async () => {
	initColumnDefinitions();
	await fetchDataStoreContent();
};

const onCellValueChanged = async (params: CellValueChangedEvent) => {
	const { data } = params;
	try {
		emit('toggleSave', true);
		await dataStoreStore.upsertRow(props.dataStore.id, props.dataStore.projectId ?? '', data);
	} catch (error) {
		// TODO: Revert to old value if failed
		toast.showError(error, i18n.baseText('dataStore.updateRow.error'));
	} finally {
		emit('toggleSave', false);
=======
const onColumnMoved = async (moveEvent: ColumnMovedEvent) => {
	console.log(moveEvent);
	if (!moveEvent.finished || moveEvent.source !== 'uiColumnMoved') {
		return;
	}

	try {
		await dataStoreStore.moveDataStoreColumn(
			props.dataStore.id,
			moveEvent.column?.getColId() ?? '',
			moveEvent.toIndex ?? 0,
		);
	} catch (error) {
		toast.showError(error, i18n.baseText('dataStore.moveColumn.error'));
		// TODO: revert the move
	}
};

onMounted(() => {
	colDefs.value = orderBy(props.dataStore.columns, 'index').map((col) => ({
		...createColumnDef(col),
	}));
	if (gridApi.value) {
		gridApi.value.refreshHeader();
>>>>>>> a476cafd
	}
};

onMounted(async () => {
	await initialize();
});
</script>

<template>
	<div :class="$style.wrapper">
		<div :class="$style['grid-container']">
			<AgGridVue
				style="width: 100%"
				:row-data="rowData"
				:column-defs="colDefs"
				:default-col-def="defaultColumnDef"
				:dom-layout="'autoHeight'"
				:animate-rows="false"
				:theme="n8nTheme"
				:loading="contentLoading"
				:row-selection="rowSelection"
				@grid-ready="onGridReady"
<<<<<<< HEAD
				@cell-value-changed="onCellValueChanged"
=======
				@column-moved="onColumnMoved"
>>>>>>> a476cafd
			/>
			<AddColumnPopover
				:data-store="props.dataStore"
				:class="$style['add-column-popover']"
				@add-column="onAddColumn"
			/>
		</div>
		<div :class="$style.footer">
			<n8n-icon-button icon="plus" class="mb-xl" type="secondary" @click="onAddRowClick" />
			<el-pagination
				v-model:current-page="currentPage"
				v-model:page-size="pageSize"
				background
				:total="totalItems"
				:page-sizes="pageSizeOptions"
				layout="total, prev, pager, next, sizes"
				data-test-id="data-store-content-pagination"
				@update:current-page="setCurrentPage"
				@size-change="setPageSize"
			/>
		</div>
	</div>
</template>

<style module lang="scss">
.wrapper {
	display: flex;
	flex-direction: column;
	gap: var(--spacing-m);
	width: calc(100% - var(--spacing-m) * 2);
	align-items: center;
}

.grid-container {
	position: relative;
	display: flex;
	width: 100%;

	// AG Grid style overrides
	--ag-foreground-color: var(--color-text-base);
	--ag-accent-color: var(--color-primary);
	--ag-background-color: var(--color-background-xlight);
	--ag-border-color: var(--border-color-base);
	--ag-border-radius: var(--border-radius-base);
	--ag-wrapper-border-radius: 0;
	--ag-font-family: var(--font-family);
	--ag-font-size: var(--font-size-xs);
	--ag-row-height: calc(var(--ag-grid-size) * 0.8 + 32px);

	--ag-header-background-color: var(--color-background-base);
	--ag-header-font-size: var(--font-size-xs);
	--ag-header-font-weight: var(--font-weight-bold);
	--ag-header-foreground-color: var(--color-text-dark);
	--ag-cell-horizontal-padding: calc(var(--ag-grid-size) * 0.7);
	--ag-header-column-resize-handle-color: var(--border-color-base);
	--ag-header-column-resize-handle-height: 100%;
	--ag-header-height: calc(var(--ag-grid-size) * 0.8 + 32px);

	:global(.ag-header-cell-resize) {
		width: var(--spacing-4xs);
	}
	:global(.ag-row.ag-row-last) {
		border-bottom-color: var(--border-color-base);
	}
}

.add-column-popover {
	display: flex;
	position: absolute;
	right: -47px;
}

.footer {
	display: flex;
	width: 100%;
	justify-content: space-between;
	margin-bottom: var(--spacing-l);
	padding-right: var(--spacing-xl);

	:global(.el-pagination__sizes) {
		height: 100%;
		position: relative;
		top: -1px;

		input {
			height: 100%;
			min-height: 28px;
		}

		:global(.el-input__suffix) {
			width: var(--spacing-m);
		}
	}
}
</style><|MERGE_RESOLUTION|>--- conflicted
+++ resolved
@@ -9,11 +9,7 @@
 } from '@/features/dataStore/datastore.types';
 import { AgGridVue } from 'ag-grid-vue3';
 import { AllCommunityModule, ModuleRegistry } from 'ag-grid-community';
-<<<<<<< HEAD
-import type { GridApi, GridReadyEvent, ColDef, ValueGetterParams } from 'ag-grid-community';
-=======
-import type { GridApi, GridReadyEvent, ColDef, ColumnMovedEvent } from 'ag-grid-community';
->>>>>>> a476cafd
+import type { GridApi, GridReadyEvent, ColDef, ColumnMovedEvent, ValueGetterParams } from 'ag-grid-community';
 import { n8nTheme } from '@/features/dataStore/components/dataGrid/n8nTheme';
 import AddColumnPopover from '@/features/dataStore/components/dataGrid/AddColumnPopover.vue';
 import { useDataStoreStore } from '@/features/dataStore/dataStore.store';
@@ -128,7 +124,6 @@
 		// TODO: Avoid hard-coding this
 		editable: col.name !== DEFAULT_ID_COLUMN_NAME,
 		cellDataType: mapToAGCellType(col.type),
-<<<<<<< HEAD
 		valueGetter: (params: ValueGetterParams<DataStoreRow>) => {
 			// If the value is null, return the default value for the column type
 			if (params.data?.[col.name] === null) {
@@ -140,10 +135,8 @@
 			}
 			return params.data?.[col.name];
 		},
-=======
 		headerComponent: ColumnHeader,
 		headerComponentParams: { onDelete: onDeleteColumn },
->>>>>>> a476cafd
 	};
 	// Enable large text editor for text columns
 	if (col.type === 'string') {
@@ -157,7 +150,6 @@
 	return columnDef;
 };
 
-<<<<<<< HEAD
 const onAddRowClick = async () => {
 	try {
 		// Go to last page if we are not there already
@@ -174,6 +166,33 @@
 		toast.showError(error, i18n.baseText('dataStore.addRow.error'));
 	} finally {
 		emit('toggleSave', false);
+	}
+};
+
+const onColumnMoved = async (moveEvent: ColumnMovedEvent) => {
+	console.log(moveEvent);
+	if (!moveEvent.finished || moveEvent.source !== 'uiColumnMoved') {
+		return;
+	}
+
+	try {
+		await dataStoreStore.moveDataStoreColumn(
+			props.dataStore.id,
+			moveEvent.column?.getColId() ?? '',
+			moveEvent.toIndex ?? 0,
+		);
+	} catch (error) {
+		toast.showError(error, i18n.baseText('dataStore.moveColumn.error'));
+		// TODO: revert the move
+	}
+};
+
+onMounted(() => {
+	colDefs.value = orderBy(props.dataStore.columns, 'index').map((col) => ({
+		...createColumnDef(col),
+	}));
+	if (gridApi.value) {
+		gridApi.value.refreshHeader();
 	}
 };
 
@@ -229,32 +248,6 @@
 		toast.showError(error, i18n.baseText('dataStore.updateRow.error'));
 	} finally {
 		emit('toggleSave', false);
-=======
-const onColumnMoved = async (moveEvent: ColumnMovedEvent) => {
-	console.log(moveEvent);
-	if (!moveEvent.finished || moveEvent.source !== 'uiColumnMoved') {
-		return;
-	}
-
-	try {
-		await dataStoreStore.moveDataStoreColumn(
-			props.dataStore.id,
-			moveEvent.column?.getColId() ?? '',
-			moveEvent.toIndex ?? 0,
-		);
-	} catch (error) {
-		toast.showError(error, i18n.baseText('dataStore.moveColumn.error'));
-		// TODO: revert the move
-	}
-};
-
-onMounted(() => {
-	colDefs.value = orderBy(props.dataStore.columns, 'index').map((col) => ({
-		...createColumnDef(col),
-	}));
-	if (gridApi.value) {
-		gridApi.value.refreshHeader();
->>>>>>> a476cafd
 	}
 };
 
@@ -277,11 +270,8 @@
 				:loading="contentLoading"
 				:row-selection="rowSelection"
 				@grid-ready="onGridReady"
-<<<<<<< HEAD
 				@cell-value-changed="onCellValueChanged"
-=======
 				@column-moved="onColumnMoved"
->>>>>>> a476cafd
 			/>
 			<AddColumnPopover
 				:data-store="props.dataStore"
