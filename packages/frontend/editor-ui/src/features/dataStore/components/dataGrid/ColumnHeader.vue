<script setup lang="ts">
import type { IHeaderParams, SortDirection } from 'ag-grid-community';
import { useDataStoreTypes } from '@/features/dataStore/composables/useDataStoreTypes';
import { ref, computed } from 'vue';
import { useI18n } from '@n8n/i18n';
import { isAGGridCellType } from '@/features/dataStore/typeGuards';
import { N8nActionDropdown } from '@n8n/design-system';

type HeaderParamsWithDelete = IHeaderParams & {
	onDelete: (columnId: string) => void;
	allowMenuActions: boolean;
};

const props = defineProps<{
	params: HeaderParamsWithDelete;
}>();

const { getIconForType, mapToDataStoreColumnType } = useDataStoreTypes();
const i18n = useI18n();

const isHovered = ref(false);
const isDropdownOpen = ref(false);
<<<<<<< HEAD
const dropdownRef = ref<InstanceType<typeof N8nActionDropdown>>();
const isFilterOpen = ref(false);
=======
const dropdownRef = ref<{ $el?: Node }>();
>>>>>>> 3576443a

const enum ItemAction {
	Delete = 'delete',
}

const onItemClick = (action: ItemAction) => {
	if (action === ItemAction.Delete) {
		props.params.onDelete(props.params.column.getColId());
	}
};

const onMouseEnter = () => {
	isHovered.value = true;
};

const onMouseLeave = () => {
	isHovered.value = false;
};

const onDropdownVisibleChange = (visible: boolean) => {
	isDropdownOpen.value = visible;
};

const isDropdownVisible = computed(() => {
	return (
		props.params.allowMenuActions && (isHovered.value || isDropdownOpen.value || isFilterOpen.value)
	);
});

const isFilterVisible = computed(() => {
	return (
		props.params.column.getColDef().filter &&
		(isHovered.value || isFilterOpen.value || isDropdownOpen.value)
	);
});

const typeIcon = computed(() => {
	const cellDataType = props.params.column.getColDef().cellDataType;
	if (!isAGGridCellType(cellDataType)) {
		return null;
	}
	return getIconForType(mapToDataStoreColumnType(cellDataType));
});

const columnActionItems = [
	{
		id: ItemAction.Delete,
		label: i18n.baseText('dataStore.deleteColumn.confirm.title'),
		icon: 'trash-2',
		customClass: 'data-store-column-header-action-item',
	} as const,
];

const currentSort = computed(() => {
	return props.params.column.getSort();
});

const isSortable = computed(() => {
	return props.params.column.getColDef().sortable;
});

const showSortIndicator = computed(() => {
	return isSortable.value && Boolean(currentSort.value);
});

const onHeaderClick = (event: MouseEvent) => {
	const target = event.target as HTMLElement;
	if (dropdownRef.value?.$el?.contains(target)) {
		return;
	}

	if (isSortable.value) {
		const currentSortDirection = currentSort.value;
		let nextSort: SortDirection = null;

		if (!currentSortDirection) {
			nextSort = 'asc';
		} else if (currentSortDirection === 'asc') {
			nextSort = 'desc';
		}

		props.params.setSort(nextSort, false);
	}
};
const onShowFilter = (e: MouseEvent) => {
	isFilterOpen.value = true;
	props.params.showFilter(e.target as HTMLElement);
};
</script>

<template>
	<div
		:class="['ag-header-cell-label', 'data-store-column-header-wrapper', { sortable: isSortable }]"
		data-test-id="data-store-column-header"
		@mouseenter="onMouseEnter"
		@mouseleave="onMouseLeave"
	>
		<div class="data-store-column-header-icon-wrapper">
			<N8nIcon v-if="typeIcon" :icon="typeIcon" />
			<span class="ag-header-cell-text" data-test-id="data-store-column-header-text">{{
				props.params.displayName
			}}</span>

			<div v-if="showSortIndicator" class="sort-indicator">
				<N8nIcon v-if="currentSort === 'asc'" icon="arrow-up" class="sort-icon-active" />
				<N8nIcon v-else-if="currentSort === 'desc'" icon="arrow-down" class="sort-icon-active" />
			</div>
		</div>

		<N8nIconButton
			v-show="isFilterVisible"
			icon="filter"
			type="tertiary"
			text
			@click="onShowFilter"
		/>

		<N8nActionDropdown
			v-show="isDropdownVisible"
			ref="dropdownRef"
			data-test-id="data-store-column-header-actions"
			:items="columnActionItems"
			:placement="'bottom-start'"
			:activator-icon="'ellipsis'"
			@select="onItemClick"
			@visible-change="onDropdownVisibleChange"
		/>
	</div>
</template>

<style lang="scss">
// TODO: neither scoped nor module works here. Is there a way to resolve this?
.data-store-column-header-wrapper {
	display: flex;
	align-items: center;
	justify-content: space-between;
	width: 100%;
	cursor: default;

	&.sortable {
		cursor: pointer;
	}
}

.data-store-column-header-action-item {
	justify-content: flex-start;
	gap: var(--spacing-xs);
}

.data-store-column-header-icon-wrapper {
	flex: 1;
	display: flex;
	align-items: center;
	gap: var(--spacing-2xs);
	min-width: 0;
}

.data-store-column-header-icon-wrapper .n8n-icon {
	flex-shrink: 0;
}

.ag-header-cell-text {
	@include mixins.utils-ellipsis;
	min-width: 0;
}

.sort-indicator {
	display: flex;
	flex-direction: column;
	align-items: center;
	flex-shrink: 0;

	.sort-icon-active {
		font-size: var(--font-size-2xs);
		line-height: 1;
		color: var(--color-text-base);
		font-weight: var(--font-weight-bold);
	}
}
</style><|MERGE_RESOLUTION|>--- conflicted
+++ resolved
@@ -20,12 +20,8 @@
 
 const isHovered = ref(false);
 const isDropdownOpen = ref(false);
-<<<<<<< HEAD
 const dropdownRef = ref<InstanceType<typeof N8nActionDropdown>>();
 const isFilterOpen = ref(false);
-=======
-const dropdownRef = ref<{ $el?: Node }>();
->>>>>>> 3576443a
 
 const enum ItemAction {
 	Delete = 'delete',
